--- conflicted
+++ resolved
@@ -7,11 +7,7 @@
 
 [project]
 name = "juju-doctor"
-<<<<<<< HEAD
 version = "0.1.5"
-=======
-version = "0.1.4"
->>>>>>> 87ca398f
 description = "Juju-doctor is a pypi package which helps validate Juju deployments using probes."
 license = { file = "LICENSE" }
 readme = "README.md"
