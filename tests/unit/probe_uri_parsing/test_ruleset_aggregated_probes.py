--- conflicted
+++ resolved
@@ -21,12 +21,8 @@
     probe_url = "file://tests/resources/probes/ruleset/scriptlet.yaml"
     with tempfile.TemporaryDirectory() as tmpdir:
         # WHEN the probe is fetched to a local filesystem
-<<<<<<< HEAD
-        found_probes = Probe.from_url(url=probe_url, probes_root=Path(tmpdir)).probes
-=======
         probe_tree = Probe.from_url(url=probe_url, probes_root=Path(tmpdir))
         probes = probe_tree.probes
->>>>>>> 77ec4bf9
         # THEN probes are found
         contains_only_one_passing_and_failing_probe(probes)
 
@@ -36,12 +32,8 @@
     probe_url = "file://tests/resources/probes/ruleset/nested.yaml"
     with tempfile.TemporaryDirectory() as tmpdir:
         # WHEN the probe is fetched to a local filesystem
-<<<<<<< HEAD
-        found_probes = Probe.from_url(url=probe_url, probes_root=Path(tmpdir)).probes
-=======
         probe_tree = Probe.from_url(url=probe_url, probes_root=Path(tmpdir))
         probes = probe_tree.probes
->>>>>>> 77ec4bf9
         # THEN probes are found
         contains_only_one_passing_and_failing_probe(probes)
 
@@ -51,11 +43,7 @@
     probe_url = "file://tests/resources/probes/ruleset/dir.yaml"
     with tempfile.TemporaryDirectory() as tmpdir:
         # WHEN the probe is fetched to a local filesystem
-<<<<<<< HEAD
-        found_probes = Probe.from_url(url=probe_url, probes_root=Path(tmpdir)).probes
-=======
         probe_tree = Probe.from_url(url=probe_url, probes_root=Path(tmpdir))
         probes = probe_tree.probes
->>>>>>> 77ec4bf9
         # THEN probes are found
         contains_only_one_passing_and_failing_probe(probes)