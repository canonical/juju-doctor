import tempfile
from pathlib import Path

import pytest

from juju_doctor.probes import Probe


@pytest.mark.parametrize("extension", [("yaml"), ("YAML"), ("yml"), ("YML")])
def test_ruleset_extensions(extension):
    # GIVEN a ruleset probe file
    probe_url = f"file://tests/resources/probes/ruleset/extensions/scriptlet.{extension}"
    with tempfile.TemporaryDirectory() as tmpdir:
        # WHEN the probes are fetched to a local filesystem
<<<<<<< HEAD
        probes = Probe.from_url(url=probe_url, probes_root=Path(tmpdir)).probes
=======
        probe_tree = Probe.from_url(url=probe_url, probes_root=Path(tmpdir))
>>>>>>> 77ec4bf9
        # THEN probes are found
        assert len(probe_tree.probes) > 0<|MERGE_RESOLUTION|>--- conflicted
+++ resolved
@@ -12,10 +12,6 @@
     probe_url = f"file://tests/resources/probes/ruleset/extensions/scriptlet.{extension}"
     with tempfile.TemporaryDirectory() as tmpdir:
         # WHEN the probes are fetched to a local filesystem
-<<<<<<< HEAD
-        probes = Probe.from_url(url=probe_url, probes_root=Path(tmpdir)).probes
-=======
         probe_tree = Probe.from_url(url=probe_url, probes_root=Path(tmpdir))
->>>>>>> 77ec4bf9
         # THEN probes are found
         assert len(probe_tree.probes) > 0