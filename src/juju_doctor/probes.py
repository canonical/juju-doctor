--- conflicted
+++ resolved
@@ -159,11 +159,7 @@
             if name in SUPPORTED_PROBE_FUNCTIONS
         }
 
-<<<<<<< HEAD
     def run(self, artifacts: Artifacts) -> List["ProbeAssertionResult"]:
-=======
-    def run(self, artifacts: Artifacts) -> List[ProbeResults]:
->>>>>>> 87ca398f
         """Execute each Probe function that matches the supported probe types."""
         # Silence the result printing if needed
         results: List[ProbeAssertionResult] = []
@@ -185,13 +181,9 @@
                 func(artifact)
             except BaseException as e:
                 results.append(
-<<<<<<< HEAD
                     ProbeAssertionResult(
                         probe=self, func_name=func_name, passed=False, exception=e
                     )
-=======
-                    ProbeResults(probe_name=f"{self.name}/{func_name}", passed=False, exception=e)
->>>>>>> 87ca398f
                 )
             else:
                 results.append(ProbeAssertionResult(probe=self, func_name=func_name, passed=True))
@@ -258,7 +250,6 @@
         probes = []
         for ruleset_probe in ruleset_probes:
             match ruleset_probe["type"]:
-<<<<<<< HEAD
                 # If the probe URL is not a directory and the path's suffix does not match the
                 # expected type, warn and return no probes
                 case "scriptlet":
@@ -276,14 +267,6 @@
                             ruleset_probe["url"], self.probe.probes_root, self.probe.get_chain()
                         )
                     )
-=======
-                # TODO We currently do not handle file extension validation.
-                #   i.e. we trust an author to put a ruleset if they specify type: ruleset
-                case (
-                    "directory" | "scriptlet"
-                ):  # TODO Support a dir type since UX feels weird without?
-                    probes.extend(Probe.from_url(ruleset_probe["url"], self.probe.probes_root))
->>>>>>> 87ca398f
                 case "ruleset":
                     if (
                         Path(ruleset_probe["url"]).suffix.lower()
@@ -296,13 +279,9 @@
                         return []
                     if ruleset_probe.get("url", None):
                         nested_ruleset_probes = Probe.from_url(
-<<<<<<< HEAD
                             ruleset_probe["url"],
                             self.probe.probes_root,
                             self.probe.get_chain(),
-=======
-                            ruleset_probe["url"], self.probe.probes_root
->>>>>>> 87ca398f
                         )
                         # If the probe is a directory of probes, capture it and continue to the
                         # next probe since it's not actually a Ruleset
