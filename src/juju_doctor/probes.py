--- conflicted
+++ resolved
@@ -1,10 +1,10 @@
 """Helper module to wrap and execute probes."""
+
 import importlib.util
 import inspect
 import logging
 from dataclasses import dataclass, field
 from pathlib import Path
-from types import SimpleNamespace
 from typing import Dict, List, Optional
 from urllib.parse import ParseResult, urlparse
 from uuid import UUID, uuid4
@@ -51,8 +51,12 @@
 @dataclass
 class ProbeTree:
     """A collection of Probes in a tree format."""
+
     probes: List["Probe"]  # list of probes in the tree
+    # TODO Move builtins to last arg and default like tree. Note: this is a nit
+    builtins: Dict[str, List]  # list of collected builtin probes in the tree
     tree: Tree = Tree()  # Tree containing a probe per node
+
 
 @dataclass
 class Probe:
@@ -142,7 +146,6 @@
             is_ruleset = probe.path.suffix.lower() in FileExtensions.RULESET.value
             if is_ruleset:
                 ruleset = RuleSet(probe)
-<<<<<<< HEAD
 
                 # Gather builtins
                 # FIXME too many vars using the word "builtin", make it more clear what I am doing or docstring
@@ -156,27 +159,16 @@
                     f"Fetched builtin assertions for {probe.name}: {builtins}"
                 )  # TODO Is this logging too noisy/large?
 
-                ruleset_probes = ruleset.aggregate_probes()
-                log.info(f"Fetched probe(s) for {probe.name}: {ruleset_probes}")
-                probes.extend(ruleset_probes)
-            else:
-                log.info(f"Fetched probe(s) for {probe.name}: {probe}")
-                probes.append(probe)
-
-        # FIXME make dataclass
-        return SimpleNamespace(probes=probes, builtins=builtins)
-=======
-                aggregated_ruleset = ruleset.aggregate_probes(tree)
-                log.info(f"Fetched probes: {aggregated_ruleset.probes}")
-                probes.extend(aggregated_ruleset.probes)
+                probe_tree = ruleset.aggregate_probes(tree)
+                log.info(f"Fetched probe(s) for {probe.name}: {probe_tree.probes}")
+                probes.extend(probe_tree.probes)
             else:
                 if probe.is_root_node:
                     tree.create_node(probe.name, probe.get_chain(), tree.root)
-                log.info(f"Fetched probe: {probe}")
+                log.info(f"Fetched probe(s) for {probe.name}: {probe}")
                 probes.append(probe)
 
-        return ProbeTree(probes, tree)
->>>>>>> 77ec4bf9
+        return ProbeTree(probes, builtins, tree)
 
     @staticmethod
     def _get_fs_from_protocol(parsed_url: ParseResult, url_without_scheme: str) -> FileSystem:
@@ -221,7 +213,7 @@
             if name in SUPPORTED_PROBE_FUNCTIONS
         }
 
-    def run(self, artifacts: Artifacts) -> List["ProbeAssertionResult"]:
+    def run(self, artifacts: Artifacts, output_fmt) -> List["ProbeAssertionResult"]:  # TODO add a type to output_fmt
         """Execute each Probe function that matches the supported probe types."""
         # Silence the result printing if needed
         results: List[ProbeAssertionResult] = []
@@ -229,9 +221,11 @@
             # Get the artifact needed by the probe, and fail if it's missing
             artifact = getattr(artifacts, func_name)
             if not artifact:
-                log.warning(
-                    f"No '{func_name}' artifacts have been provided for probe: {self.path}."
-                )
+                # TODO Instead of checking for JSON everywhere, we should instead build a {"juju-doctor-exceptions": [], "probe-exceptions": []}
+                if output_fmt.format != "json":
+                    log.warning(
+                        f"No '{func_name}' artifacts have been provided for probe: {self.path}."
+                    )
                 continue
             # Run the probe function, and record its result
             try:
@@ -259,11 +253,11 @@
 
     def get_text(self, output_fmt):
         """Probe results (formatted as Pretty-print) as a string."""
-        exception_msg = None
+        exception_msg = ""
         green = output_fmt.rich_map["green"]
         red = output_fmt.rich_map["red"]
         if self.passed:
-            return f"{green} {self.probe.name}", exception_msg
+            return ResultInfo(f"{green} {self.probe.name}", exception_msg)
         # If the probe failed
         exception_suffix = f"({self.probe.name}/{self.func_name}): {self.exception}"
         if output_fmt.format == "json":
@@ -271,7 +265,7 @@
         else:
             if output_fmt.verbose:
                 exception_msg = f"[b]Exception[/b] {exception_suffix}"
-        return ResultInfo(node_tag=f"{red} {self.probe.name}", exception_msg=exception_msg)
+        return ResultInfo(f"{red} {self.probe.name}", exception_msg)
 
 
 class RuleSet:
@@ -290,7 +284,6 @@
         self.probe = probe
         self.name = name or self.probe.name
 
-<<<<<<< HEAD
     @property
     def builtins(self) -> Optional[Dict[str, List]]:
         """Obtain all the builtin assertions from the RuleSet.
@@ -316,10 +309,7 @@
             )
         return builtin_objs
 
-    def aggregate_probes(self) -> List[Probe]:
-=======
     def aggregate_probes(self, tree: Tree = Tree()) -> ProbeTree:
->>>>>>> 77ec4bf9
         """Obtain all the probes from the RuleSet.
 
         This method is recursive when it finds another RuleSet probe and returns a list of probes
@@ -330,7 +320,7 @@
         """
         content = _read_file(self.probe.path)
         if not content:
-            return ProbeTree([], tree)
+            return ProbeTree([], {}, tree)
 
         # Create a root node if it does not exist
         if not tree:
@@ -356,17 +346,9 @@
                         log.warning(
                             f"{ruleset_probe['url']} is not a scriptlet but was specified as such."
                         )
-<<<<<<< HEAD
-                        return []
-                    probes.extend(
-                        Probe.from_url(
-                            ruleset_probe["url"], self.probe.probes_root, self.probe.get_chain()
-                        ).probes
-=======
-                        return ProbeTree([], tree)
+                        return ProbeTree([], {}, tree)
                     probe_tree = Probe.from_url(
                         ruleset_probe["url"], self.probe.probes_root, self.probe.get_chain(), tree
->>>>>>> 77ec4bf9
                     )
                     probes.extend(probe_tree.probes)
                 case "ruleset":
@@ -378,18 +360,14 @@
                         log.warning(
                             f"{ruleset_probe['url']} is not a ruleset but was specified as such."
                         )
-                        return ProbeTree([], tree)
+                        return ProbeTree([], {}, tree)
                     if ruleset_probe.get("url", None):
                         probe_tree = Probe.from_url(
                             ruleset_probe["url"],
                             self.probe.probes_root,
                             self.probe.get_chain(),
-<<<<<<< HEAD
-                        ).probes
-=======
                             tree,
                         )
->>>>>>> 77ec4bf9
                         # If the probe is a directory of probes, capture it and continue to the
                         # next probe since it's not actually a Ruleset
                         if len(probe_tree.probes) > 1:
@@ -411,4 +389,4 @@
                 case _:
                     raise NotImplementedError
 
-        return ProbeTree(probes, tree)+        return ProbeTree(probes, {}, tree)