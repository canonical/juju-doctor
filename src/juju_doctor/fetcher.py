--- conflicted
+++ resolved
@@ -80,11 +80,7 @@
         rpath = f"{path.as_posix()}/" if path.is_dir() else path.as_posix()
         lpath = probes_destination.as_posix()
         if Path(lpath).exists():
-<<<<<<< HEAD
-            log.warning(f"Duplicate file detected: {rpath}, it will be skipped.")
-=======
             log.warning(f"Duplicate file detected: ./{rpath}, it will be skipped.")
->>>>>>> f8c73340
         filesystem.get(rpath, lpath, recursive=True, auto_mkdir=True)
     except FileNotFoundError as e:
         log.warning(
