"""Main Typer application to assemble the CLI."""

import logging
import sys
import tempfile
from pathlib import Path
from typing import Annotated, Dict, List, Optional, Set

import typer
from rich.console import Console
from rich.logging import RichHandler

from juju_doctor.artifacts import Artifacts, ModelArtifact
from juju_doctor.probes import Probe
from juju_doctor.tree import OutputFormat, ProbeResultAggregator

# pyright: reportAttributeAccessIssue=false

logging.basicConfig(level=logging.WARN, handlers=[RichHandler()])
log = logging.getLogger(__name__)

app = typer.Typer(pretty_exceptions_show_locals=False, no_args_is_help=True)
console = Console()
sys.setrecursionlimit(150)  # Protect against cirular RuleSet executions


@app.callback()
def callback():
    # When only 1 app.command exists, it is executed with `juju-doctor`, instead of the intended
    # help menu. app.callback overrides the CLI parameters for (without args) `juju-doctor`.
    """Collect, execute, and aggregate assertions against artifacts, representing a deployment."""


@app.command(no_args_is_help=True)
def check(
    ctx: typer.Context,
    probe_urls: Annotated[
        List[str],
        typer.Option("--probe", "-p", help="URL of a probe containing probes to execute."),
    ] = [],
    models: Annotated[
        List[str],
        typer.Option("--model", "-m", help="Model on which to run live checks"),
    ] = [],
    status_files: Annotated[
        List[str],
        typer.Option("--status", help="Juju status in a .yaml format"),
    ] = [],
    bundle_files: Annotated[
        List[str],
        typer.Option("--bundle", help="Juju bundle in a .yaml format"),
    ] = [],
    show_unit_files: Annotated[
        List[str],
        typer.Option("--show-unit", help="Juju show-unit in a .yaml format"),
    ] = [],
    verbose: Annotated[
        bool,
        typer.Option("--verbose", "-v", help="Enable verbose output."),
    ] = False,
    format: Annotated[
        Optional[str],
        typer.Option("--format", "-o", help="Specify output format."),
    ] = None,
):
    """Validate deployments, i.e. artifacts against assertions, i.e. probes.

    * Deployments can be (online) a live model or (offline) an artifact file.

    * Assertions can be sourced (local) from the current FS or (remote) from repositories.
    """
    # Input validation
    if models and any([status_files, bundle_files, show_unit_files]):
        raise typer.BadParameter("Live models (--model) and static files are mutually exclusive.")
    if not any([models, status_files, bundle_files, show_unit_files]):
        raise typer.BadParameter("No artifacts were specified, cannot validate the deployment.")

    if not probe_urls:
        raise typer.BadParameter("No probes were specified, cannot validate the deployment.")
    unique_probe_urls: Set[str] = set()
    for probe_url in probe_urls:
        if probe_url not in unique_probe_urls:
            unique_probe_urls.add(probe_url)
        else:
            log.warning(f"Duplicate probe arg detected: {probe_url}, it will be skipped.")

    supplied_artifacts = {
        key.removesuffix("_files")
        for key, param in ctx.params.items()
        if key.endswith("_files") and param
    }

    # Gather the input
    input: Dict[str, ModelArtifact] = {}
    if models:
        for model in models:
            model_artifact = ModelArtifact.from_live_model(model)
            input[model] = model_artifact
        artifacts = Artifacts(input)
    else:
        for f in status_files:
            input[f] = ModelArtifact.from_files(status_file=f)
        for f in bundle_files:
            input[f] = ModelArtifact.from_files(bundle_file=f)
        for f in show_unit_files:
            input[f] = ModelArtifact.from_files(show_unit_file=f)
        artifacts = Artifacts(input)

    # Gather the probes
    builtins: List[dict] = []
    probes: List[Probe] = []
    with tempfile.TemporaryDirectory() as temp_folder:
        probes_folder = Path(temp_folder) / Path("probes")
        probes_folder.mkdir(parents=True)
        for probe_url in unique_probe_urls:
            try:
                aggregation = Probe.from_url(url=probe_url, probes_root=probes_folder)
                probes.extend(aggregation.probes)
                # TODO It would be great if we could output the combined result from multiple probes to show the user what they created
                # E.g. 2 Rulesets: Applications: AM & Applications: Prom. Combined to be {"applications": ["AM", "Prom"]}
                builtins.append(aggregation.builtins)
            except RecursionError:
                log.error(
                    f"Recursion limit exceeded for probe: {probe_url}\n"
                    "Try reducing the intensity of probe chaining!"
                )

        probe_results = {}
<<<<<<< HEAD
        for builtin in builtins:
            for name, builtin_obj in builtin.items():
                # TODO Combine this with probe_results
                # TODO I think probe_results and builtin_results differ here because in probes we have Python as the lowest level which
                # Means probe.name -> [ProbeAggregationResults] makes sense. For the Builtins, we iterate through each one in main.py instead of appending to the list inside the .validate
                if builtin_obj.probe.name not in probe_results:
                    probe_results[builtin_obj.probe.name] = builtin_obj.validate(artifacts)
                else:
                    probe_results[builtin_obj.probe.name].extend(builtin_obj.validate(artifacts))

        for probe in probes:
            # Run the probes
=======
        check_functions = set()
        for probe in probes:
            check_functions |= set(probe.get_functions().keys())
>>>>>>> f8c73340
            probe_results[probe.name] = probe.run(artifacts)

        if not supplied_artifacts.issubset(check_functions):
            useless_artifacts = ", ".join(supplied_artifacts - check_functions)
            log.warning(
                f"The '{useless_artifacts}' artifact was supplied, but not used by any probes."
            )

        output_fmt = OutputFormat(verbose, format)
        aggregator = ProbeResultAggregator(probe_results, output_fmt)
        aggregator.print_results()


if __name__ == "__main__":
    app()<|MERGE_RESOLUTION|>--- conflicted
+++ resolved
@@ -126,7 +126,6 @@
                 )
 
         probe_results = {}
-<<<<<<< HEAD
         for builtin in builtins:
             for name, builtin_obj in builtin.items():
                 # TODO Combine this with probe_results
@@ -137,13 +136,9 @@
                 else:
                     probe_results[builtin_obj.probe.name].extend(builtin_obj.validate(artifacts))
 
-        for probe in probes:
-            # Run the probes
-=======
         check_functions = set()
         for probe in probes:
             check_functions |= set(probe.get_functions().keys())
->>>>>>> f8c73340
             probe_results[probe.name] = probe.run(artifacts)
 
         if not supplied_artifacts.issubset(check_functions):
