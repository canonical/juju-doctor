--- conflicted
+++ resolved
@@ -91,28 +91,23 @@
                 # The `probe` attribute for each `assertion_result` in a given `probe_result` will
                 # be identical, so we can create the tree node with the last `assertion_result`
                 if assertion_result:
-<<<<<<< HEAD
-                    self._tree.create_node(
-                        result_info.node_tag, assertion_result.probe.get_chain(), probe_status
-                    )
-
-=======
                     if not assertion_result.probe.is_root_node:
                         self._tree.create_node(
-                            node_tag,
+                            result_info.node_tag,
                             assertion_result.probe.get_chain(),
                             str(assertion_result.probe.root_node_uuid),
                         )
                     else:
                         if assertion_result.probe.get_chain() in self._tree:
                             self._tree.update_node(
-                                assertion_result.probe.get_chain(), tag=node_tag
+                                assertion_result.probe.get_chain(), tag=result_info.node_tag
                             )
                         else:
                             self._tree.create_node(
-                                node_tag, assertion_result.probe.get_chain(), self._tree.root
+                                result_info.node_tag,
+                                assertion_result.probe.get_chain(),
+                                self._tree.root,
                             )
->>>>>>> 77ec4bf9
         return results
 
     def print_results(self):
