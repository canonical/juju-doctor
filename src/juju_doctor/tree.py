"""Helper module for displaying the result in a tree."""

import json
import logging
from collections import defaultdict
from dataclasses import dataclass
from typing import Dict, List, Optional

from rich.console import Console
from rich.logging import RichHandler
from treelib.tree import Tree

from juju_doctor.probes import AssertionStatus, ProbeAssertionResult

logging.basicConfig(level=logging.WARN, handlers=[RichHandler()])
log = logging.getLogger(__name__)
console = Console()


@dataclass
class OutputFormat:
    """Track the output format for the application."""

    verbose: bool
    format: Optional[str]
    rich_map = {
        "green": "🟢",
        "red": "🔴",
        "check_mark": "✔️",
        "multiply": "✖️",
    }


class ProbeResultAggregator:
    """Aggregate and group probe results based on metadata."""

    def __init__(
        self, probe_results: Dict[str, List[ProbeAssertionResult]], output_fmt: OutputFormat
    ):
        """Prepare the aggregated results and its tree representation."""
        self._output_fmt = output_fmt
        self._exceptions = []
        self._tree = Tree()
        self._tree.create_node("Results", "root")  # root node
        self._grouped_by_status = defaultdict(list)
        self._group_results(probe_results)

    def _group_results(self, probe_results: Dict[str, List[ProbeAssertionResult]]):
        """Group each probe assertion result by pass/fail."""
        for probe_result in probe_results.values():
            status = (
                AssertionStatus.FAIL.value
                if any(p.status == AssertionStatus.FAIL.value for p in probe_result)
                else AssertionStatus.PASS.value
            )
            self._grouped_by_status[status].append(probe_result)

    def _build_tree(self) -> Dict[str, int]:
        """Create the tree structure for aggregated results.

        Create a new node in the tree once per defined probe with an assertion summary.
        """
        results = {AssertionStatus.PASS.value: 0, AssertionStatus.FAIL.value: 0}
        for probe_status, probe_results in self._grouped_by_status.items():
            self._tree.create_node(str(probe_status), probe_status, parent="root")
            for probe_result in probe_results:
                node_tag = ""
                func_statuses = []
                assertion_result = None
                # gather failed assertions and exceptions
                for assertion_result in probe_result:
                    node_tag, probe_exception = assertion_result.get_text(self._output_fmt)
                    results[assertion_result.status] += 1
                    if probe_exception:
                        self._exceptions.append(probe_exception)
                    symbol = (
                        self._output_fmt.rich_map["check_mark"]
                        if assertion_result.status == AssertionStatus.PASS.value
                        else self._output_fmt.rich_map["multiply"]
                    )
                    func_statuses.append(f"{symbol} {assertion_result.func_name}")

<<<<<<< HEAD
                node_tag += f" ({', '.join(func_statuses)})"
=======
                if self._output_fmt.verbose:
                    node_tag += f" ({', '.join(func_statuses)})"
>>>>>>> f8c73340
                # The `probe` attribute for each `assertion_result` in a given `probe_result` will
                # be identical, so we can create the tree node with the last `assertion_result`
                if assertion_result:
                    self._tree.create_node(
                        node_tag, assertion_result.probe.get_chain(), probe_status
                    )

        return results

    def print_results(self):
        """Handle the formatting and logging of probe results."""
        results = self._build_tree()
        passed = results[AssertionStatus.PASS.value]
        failed = results[AssertionStatus.FAIL.value]
        total = passed + failed
        match self._output_fmt.format:
            case None:
                self._tree.show()
                for e in filter(None, self._exceptions):
                    console.print(e)
<<<<<<< HEAD
                console.print(f"\nTotal: 🟢 {passed}/{total} 🔴 {failed}/{total}")
=======
                pass_string = f"🟢 {passed}/{total}" if passed != 0 else ""
                fail_string = f"🔴 {failed}/{total}" if failed != 0 else ""
                console.print(f"\nTotal: {pass_string} {fail_string}")
>>>>>>> f8c73340
            case "json":
                tree_json = json.loads(self._tree.to_json())
                # TODO see if treelib.Tree.to_json has an option to remove the "children" keys
                meta_json = {
                    "passed": passed,
                    "failed": failed,
                }
                if self._output_fmt.verbose:
                    tree_json["exceptions"] = self._exceptions
                tree_json.update(meta_json)
                print(json.dumps(tree_json))
            case _:
                raise NotImplementedError<|MERGE_RESOLUTION|>--- conflicted
+++ resolved
@@ -80,12 +80,8 @@
                     )
                     func_statuses.append(f"{symbol} {assertion_result.func_name}")
 
-<<<<<<< HEAD
-                node_tag += f" ({', '.join(func_statuses)})"
-=======
                 if self._output_fmt.verbose:
                     node_tag += f" ({', '.join(func_statuses)})"
->>>>>>> f8c73340
                 # The `probe` attribute for each `assertion_result` in a given `probe_result` will
                 # be identical, so we can create the tree node with the last `assertion_result`
                 if assertion_result:
@@ -106,13 +102,9 @@
                 self._tree.show()
                 for e in filter(None, self._exceptions):
                     console.print(e)
-<<<<<<< HEAD
-                console.print(f"\nTotal: 🟢 {passed}/{total} 🔴 {failed}/{total}")
-=======
                 pass_string = f"🟢 {passed}/{total}" if passed != 0 else ""
                 fail_string = f"🔴 {failed}/{total}" if failed != 0 else ""
                 console.print(f"\nTotal: {pass_string} {fail_string}")
->>>>>>> f8c73340
             case "json":
                 tree_json = json.loads(self._tree.to_json())
                 # TODO see if treelib.Tree.to_json has an option to remove the "children" keys
