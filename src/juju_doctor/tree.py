"""Helper module for displaying the result in a tree."""

import json
import logging
from collections import defaultdict
from dataclasses import dataclass
from typing import Dict, List, Optional

from rich.console import Console
from rich.logging import RichHandler
from treelib.tree import Tree

from juju_doctor.probes import AssertionStatus, ProbeAssertionResult

logging.basicConfig(level=logging.WARN, handlers=[RichHandler()])
log = logging.getLogger(__name__)
console = Console()


@dataclass
class OutputFormat:
    """Track the output format for the application."""

    verbose: bool
    format: Optional[str]
    rich_map = {
        "green": "🟢",
        "red": "🔴",
        "check_mark": "✔️",
        "multiply": "✖️",
    }


class ProbeResultAggregator:
    """Aggregate and group probe results based on metadata."""

    def __init__(
        self, probe_results: Dict[str, List[ProbeAssertionResult]], output_fmt: OutputFormat
    ):
        """Prepare the aggregated results and its tree representation."""
        self._output_fmt = output_fmt
        self._exceptions = []
        self._tree = Tree()
        self._tree.create_node("Results", "root")  # root node
        self._grouped_by_status = defaultdict(list)
        self._group_results(probe_results)

    def _group_results(self, probe_results: Dict[str, List[ProbeAssertionResult]]):
        """Group each probe assertion result by pass/fail."""
        for probe_result in probe_results.values():
            status = (
                AssertionStatus.FAIL.value
                if any(p.status == AssertionStatus.FAIL.value for p in probe_result)
                else AssertionStatus.PASS.value
            )
            self._grouped_by_status[status].append(probe_result)

    def _build_tree(self) -> Dict[str, int]:
        """Create the tree structure for aggregated results.

        Create a new node in the tree once per defined probe with an assertion summary.
        """
        results = {AssertionStatus.PASS.value: 0, AssertionStatus.FAIL.value: 0}
        for probe_status, probe_results in self._grouped_by_status.items():
            self._tree.create_node(str(probe_status), probe_status, parent="root")
            for probe_result in probe_results:
                node_tag = ""
                func_statuses = []
                assertion_result = None
                # gather failed assertions and exceptions
                for assertion_result in probe_result:
                    text = assertion_result.get_text(self._output_fmt)
                    node_tag = text.node_tag
                    results[assertion_result.status] += 1
<<<<<<< HEAD
                    if text.exception_msg:
                        self._exceptions.append(text.exception_msg)
                    # TODO for builtins we append multiple times getting duplicate func_name
                    function_statuses[assertion_result.status].append(assertion_result.func_name)
                    if not assertion_result.passed:
                        node_tag += f" ({', '.join(function_statuses[status])})"
=======
                    if probe_exception:
                        self._exceptions.append(probe_exception)
                    symbol = (
                        self._output_fmt.rich_map["check_mark"]
                        if assertion_result.status == AssertionStatus.PASS.value
                        else self._output_fmt.rich_map["multiply"]
                    )
                    func_statuses.append(f"{symbol} {assertion_result.func_name}")

                if self._output_fmt.verbose:
                    node_tag += f" ({', '.join(func_statuses)})"
>>>>>>> f8c73340
                # The `probe` attribute for each `assertion_result` in a given `probe_result` will
                # be identical, so we can create the tree node with the last `assertion_result`
                if assertion_result:
                    self._tree.create_node(
                        node_tag, assertion_result.probe.get_chain(), probe_status
                    )

        return results

    def print_results(self):
        """Handle the formatting and logging of probe results."""
        results = self._build_tree()
        passed = results[AssertionStatus.PASS.value]
        failed = results[AssertionStatus.FAIL.value]
        total = passed + failed
        match self._output_fmt.format:
            case None:
                self._tree.show()
                for e in filter(None, self._exceptions):
                    console.print(e)
                pass_string = f"🟢 {passed}/{total}" if passed != 0 else ""
                fail_string = f"🔴 {failed}/{total}" if failed != 0 else ""
                console.print(f"\nTotal: {pass_string} {fail_string}")
            case "json":
                tree_json = json.loads(self._tree.to_json())
                # TODO see if treelib.Tree.to_json has an option to remove the "children" keys
                meta_json = {
                    "passed": passed,
                    "failed": failed,
                }
                if self._output_fmt.verbose:
                    tree_json["exceptions"] = self._exceptions
                tree_json.update(meta_json)
                print(json.dumps(tree_json))
            case _:
                raise NotImplementedError<|MERGE_RESOLUTION|>--- conflicted
+++ resolved
@@ -69,17 +69,8 @@
                 assertion_result = None
                 # gather failed assertions and exceptions
                 for assertion_result in probe_result:
-                    text = assertion_result.get_text(self._output_fmt)
-                    node_tag = text.node_tag
+                    node_tag, probe_exception = assertion_result.get_text(self._output_fmt)
                     results[assertion_result.status] += 1
-<<<<<<< HEAD
-                    if text.exception_msg:
-                        self._exceptions.append(text.exception_msg)
-                    # TODO for builtins we append multiple times getting duplicate func_name
-                    function_statuses[assertion_result.status].append(assertion_result.func_name)
-                    if not assertion_result.passed:
-                        node_tag += f" ({', '.join(function_statuses[status])})"
-=======
                     if probe_exception:
                         self._exceptions.append(probe_exception)
                     symbol = (
@@ -91,7 +82,6 @@
 
                 if self._output_fmt.verbose:
                     node_tag += f" ({', '.join(func_statuses)})"
->>>>>>> f8c73340
                 # The `probe` attribute for each `assertion_result` in a given `probe_result` will
                 # be identical, so we can create the tree node with the last `assertion_result`
                 if assertion_result:
