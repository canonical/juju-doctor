--- conflicted
+++ resolved
@@ -42,17 +42,12 @@
         TODO root_tree docstring"""
         self._output_fmt = output_fmt
         self._exceptions = []
-<<<<<<< HEAD
         # TODO We have to be careful to test this or we can be opinionated and say that we always accept an external root. Docstring this, but it will make ProbeResultAggregator less usable standalone
         if not root_tree:
             self._tree = Tree()
             self._tree.create_node("Results", "root")  # root node
         else:
             self._tree = root_tree
-=======
-        self._tree = Tree()
-        self._tree.create_node("Results", "root")  # root node
->>>>>>> f8c73340
         self._grouped_by_status = defaultdict(list)
         self._group_results(probe_results)
 
@@ -73,10 +68,6 @@
         """
         results = {AssertionStatus.PASS.value: 0, AssertionStatus.FAIL.value: 0}
         for probe_status, probe_results in self._grouped_by_status.items():
-<<<<<<< HEAD
-=======
-            self._tree.create_node(str(probe_status), probe_status, parent="root")
->>>>>>> f8c73340
             for probe_result in probe_results:
                 node_tag = ""
                 func_statuses = []
@@ -94,8 +85,9 @@
                     )
                     func_statuses.append(f"{symbol} {assertion_result.func_name}")
 
-<<<<<<< HEAD
-                node_tag += f" ({', '.join(func_statuses)})"
+
+                if self._output_fmt.verbose:
+                    node_tag += f" ({', '.join(func_statuses)})"
                 # The `probe` attribute for each `assertion_result` in a given `probe_result` will
                 # be identical, so we can create the tree node with the last `assertion_result`
                 if assertion_result:
@@ -106,23 +98,6 @@
                         )
                     else:
                         self._tree.update_node(assertion_result.probe.get_chain(), tag=node_tag)
-
-# Sometimes we see that probe_chain is actually a chain, but why am I getting "parent node not in tree"
-# Check the value of ruleset_probe_uuid in the breakpoint above and see if it works for the first probe, and why not the second?
-
-# We currently iterate over all probe results and assign to pass/fail which is easy, but with the Ruleset grouping, we should
-# consider to create objects associated with each probe in the probe chain so that we can iterate over each UUID in the chain
-# and use that to look up the probe and its parent/child to build the tree
-=======
-                if self._output_fmt.verbose:
-                    node_tag += f" ({', '.join(func_statuses)})"
-                # The `probe` attribute for each `assertion_result` in a given `probe_result` will
-                # be identical, so we can create the tree node with the last `assertion_result`
-                if assertion_result:
-                    self._tree.create_node(
-                        node_tag, assertion_result.probe.get_chain(), probe_status
-                    )
->>>>>>> f8c73340
 
         return results
 
@@ -137,13 +112,9 @@
                 self._tree.show()
                 for e in filter(None, self._exceptions):
                     console.print(e)
-<<<<<<< HEAD
-                console.print(f"\nTotal: 🟢 {passed}/{total} 🔴 {failed}/{total}")
-=======
                 pass_string = f"🟢 {passed}/{total}" if passed != 0 else ""
                 fail_string = f"🔴 {failed}/{total}" if failed != 0 else ""
                 console.print(f"\nTotal: {pass_string} {fail_string}")
->>>>>>> f8c73340
             case "json":
                 tree_json = json.loads(self._tree.to_json())
                 # TODO see if treelib.Tree.to_json has an option to remove the "children" keys
