"""Helper module for displaying the result in a tree."""

import json
import logging
from collections import defaultdict
from typing import Dict, List

from rich.console import Console
from rich.logging import RichHandler
from treelib.tree import Tree

from juju_doctor.probes import ROOT_NODE_ID, ROOT_NODE_TAG, AssertionStatus, Probe
from juju_doctor.results import OutputFormat

logging.basicConfig(level=logging.WARN, handlers=[RichHandler()])
log = logging.getLogger(__name__)
console = Console()


class ProbeResultAggregator:
    """Aggregate and group probe results based on metadata."""

    def __init__(
        self,
        probes: List[Probe],
        output_fmt: OutputFormat,
        tree: Tree = Tree(),
    ):
        """Prepare the aggregated results and its tree representation.

        Leaf nodes will be created from the root of the tree for each probe result.
        """
        self._output_fmt = output_fmt
        self._exceptions = []
        self._tree = tree
        # Create a root node if it does not exist
        if not self._tree:
            self._tree.create_node(ROOT_NODE_TAG, ROOT_NODE_ID)
        self._grouped_by_status: Dict[str, List[Probe]] = defaultdict(list)
        self._group_results(probes)

    def _group_results(self, probes: List[Probe]):
        """Group each probe assertion result by pass/fail."""
        for probe in probes:
            status = (
                AssertionStatus.FAIL.value
                if any(p.status == AssertionStatus.FAIL.value for p in probe.results)
                else AssertionStatus.PASS.value
            )
            self._grouped_by_status[status].append(probe)

    def _build_tree(self) -> Dict[str, int]:
        """Create the tree structure for aggregated results.

        Create a new node in the tree per probe with an assertion summary.
        """
        results = {AssertionStatus.PASS.value: 0, AssertionStatus.FAIL.value: 0}
        for probes in self._grouped_by_status.values():
            for probe in probes:
                node_info = probe.result_text(self._output_fmt)
                self._exceptions.extend(node_info.exception_msgs)
                result = None
                for result in probe.results:
                    results[result.status] += 1

                if not probe.is_root_node:
                    self._tree.create_node(
                        node_info.node_tag,
                        probe.get_chain(),
                        str(probe.root_node_uuid),
                    )
                else:
                    if probe.get_chain() in self._tree:
                        self._tree.update_node(probe.get_chain(), tag=node_info.node_tag)
                    else:
                        self._tree.create_node(
<<<<<<< HEAD
                            node_info.node_tag,
                            probe.get_chain(),
                            self._tree.root,
                        )
=======
                            node_tag,
                            str(assertion_result.probe.uuid),
                            str(assertion_result.probe.get_parent()),
                            assertion_result.probe,
                        )
                    else:
                        if assertion_result.probe.get_chain() in self._tree:
                            self._tree.update_node(str(assertion_result.probe.uuid), tag=node_tag)
                        else:
                            self._tree.create_node(
                                node_tag,
                                str(assertion_result.probe.uuid),
                                self._tree.root,
                                assertion_result.probe,
                            )
        # TODO We can check each node Probe. If it has no 🔴/🟢 and no children, then remove it
>>>>>>> d94b34e5
        return results

    def print_results(self):
        """Handle the formatting and logging of probe results."""
        results = self._build_tree()
        passed = results[AssertionStatus.PASS.value]
        failed = results[AssertionStatus.FAIL.value]
        total = passed + failed
        match self._output_fmt.format.lower():
            case "":
                self._tree.show()
                for e in filter(None, self._exceptions):
                    console.print(e)
                pass_string = f"🟢 {passed}/{total}" if passed != 0 else ""
                fail_string = f"🔴 {failed}/{total}" if failed != 0 else ""
                console.print(f"\nTotal: {pass_string} {fail_string}")
            case "json":
                tree_json = json.loads(self._tree.to_json())
                meta_json = {
                    "passed": passed,
                    "failed": failed,
                }
                if self._output_fmt.verbose:
                    tree_json["exceptions"] = self._exceptions
                tree_json.update(meta_json)
                print(json.dumps(tree_json))
            case _:
                raise NotImplementedError<|MERGE_RESOLUTION|>--- conflicted
+++ resolved
@@ -66,37 +66,21 @@
                 if not probe.is_root_node:
                     self._tree.create_node(
                         node_info.node_tag,
-                        probe.get_chain(),
-                        str(probe.root_node_uuid),
+                        str(probe.uuid),
+                        str(probe.get_parent()),
+                        probe
                     )
                 else:
-                    if probe.get_chain() in self._tree:
-                        self._tree.update_node(probe.get_chain(), tag=node_info.node_tag)
+                    if str(probe.uuid) in self._tree:
+                        self._tree.update_node(str(probe.uuid), tag=node_info.node_tag)
                     else:
                         self._tree.create_node(
-<<<<<<< HEAD
                             node_info.node_tag,
-                            probe.get_chain(),
+                            str(probe.uuid),
                             self._tree.root,
+                            probe
                         )
-=======
-                            node_tag,
-                            str(assertion_result.probe.uuid),
-                            str(assertion_result.probe.get_parent()),
-                            assertion_result.probe,
-                        )
-                    else:
-                        if assertion_result.probe.get_chain() in self._tree:
-                            self._tree.update_node(str(assertion_result.probe.uuid), tag=node_tag)
-                        else:
-                            self._tree.create_node(
-                                node_tag,
-                                str(assertion_result.probe.uuid),
-                                self._tree.root,
-                                assertion_result.probe,
-                            )
         # TODO We can check each node Probe. If it has no 🔴/🟢 and no children, then remove it
->>>>>>> d94b34e5
         return results
 
     def print_results(self):
